--- conflicted
+++ resolved
@@ -4,9 +4,6 @@
 
 from __future__ import annotations
 
-import importlib.metadata as importlib_metadata
-import sys
-import types
 from contextlib import redirect_stderr, redirect_stdout
 from inspect import getfile
 from io import StringIO
@@ -19,13 +16,7 @@
 from pipescaler.common.testing import run_cli_with_args
 from pipescaler.image.cli import ImageSplittersCli
 from pipescaler.image.cli.splitters import AlphaSplitterCli
-<<<<<<< HEAD
-from pipescaler.image.core.cli import ImageSplitterCli
-from pipescaler.image.core.operators import ImageSplitter
-from pipescaler.testing.file import get_test_infile_path
-=======
 from pipescaler.testing.file import get_test_input_path
->>>>>>> 65ccbf4f
 
 
 @pytest.mark.parametrize(
@@ -34,14 +25,8 @@
         (AlphaSplitterCli, "", "RGBA"),
     ],
 )
-<<<<<<< HEAD
-def test(cli: type[CommandLineInterface], args: str, infile: str) -> None:
-    """Run splitter CLI end-to-end."""
-    input_path = get_test_infile_path(infile)
-=======
 def test(cli: type[CommandLineInterface], args: str, input_filename: str) -> None:
     input_path = get_test_input_path(input_filename)
->>>>>>> 65ccbf4f
 
     with get_temp_file_path(".png") as output_path_1:
         with get_temp_file_path(".png") as output_path_2:
@@ -59,7 +44,6 @@
     ],
 )
 def test_help(commands: tuple[type[CommandLineInterface], ...]) -> None:
-    """Ensure help is displayed for splitters CLI."""
     subcommands = " ".join(f"{command.name()}" for command in commands[1:])
 
     stdout = StringIO()
@@ -85,7 +69,6 @@
     ],
 )
 def test_usage(commands: tuple[type[CommandLineInterface], ...]):
-    """Ensure usage error is produced for missing arguments."""
     subcommands = " ".join(f"{command.name()}" for command in commands[1:])
 
     stdout = StringIO()
@@ -99,39 +82,4 @@
         assert stdout.getvalue() == ""
         assert stderr.getvalue().startswith(
             f"usage: {Path(getfile(commands[0])).name} {subcommands}"
-        )
-
-
-def test_entry_point_discovery(monkeypatch: pytest.MonkeyPatch) -> None:
-    """Ensure additional splitters are discovered via entry points."""
-
-    class DummySplitter(ImageSplitter):
-        pass
-
-    class DummyCli(ImageSplitterCli):
-        @classmethod
-        def splitter(cls) -> type[DummySplitter]:
-            return DummySplitter
-
-    module = types.ModuleType("dummy_module")
-    setattr(module, "DummyCli", DummyCli)
-    sys.modules["dummy_module"] = module
-
-    ep = importlib_metadata.EntryPoint(
-        name="dummy",
-        value="dummy_module:DummyCli",
-        group="pipescaler.image.splitters",
-    )
-    dummy_eps = importlib_metadata.EntryPoints((ep,))
-
-    def fake_entry_points(*, group: str):
-        if group == "pipescaler.image.splitters":
-            return dummy_eps
-        return importlib_metadata.EntryPoints(())
-
-    monkeypatch.setattr(
-        "pipescaler.image.cli.image_splitters_cli.entry_points", fake_entry_points
-    )
-
-    splitters = ImageSplittersCli.splitters()
-    assert splitters["dummy"] is DummyCli+        )