--- conflicted
+++ resolved
@@ -30,20 +30,14 @@
         reverse: bool = False,
         **kwargs: Any,
     ) -> None:
-        """Initialize.
+        """Validate and store configuration and initialize.
 
         Arguments:
-<<<<<<< HEAD
-            directory: Directory or directories from which to yield files
-            exclusions: Filename stems to exclude
-            sort: Function with which to sort filenames
-=======
             directory: Directory from which to yield files
             exclusions: File path regular expressions to exclude
             inclusions: File path regular expressions to include
             sort: Function with which to sort file paths
             reverse: Whether to reverse file path sort order
->>>>>>> 7893a2bf
             **kwargs: Additional keyword arguments
         """
         super().__init__(**kwargs)
@@ -120,15 +114,9 @@
         return file_paths
 
     def __next__(self):
-<<<<<<< HEAD
-        """Get next image from directories."""
-        if self.index < len(self.filenames):
-            filename = self.filenames[self.index]
-=======
         """Yield next image."""
         if self.index < len(self.file_paths):
             file_path = self.file_paths[self.index]
->>>>>>> 7893a2bf
             self.index += 1
             relative_path = file_path.parent.relative_to(self.directory)
             if relative_path == Path("."):
