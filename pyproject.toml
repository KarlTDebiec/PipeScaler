--- conflicted
+++ resolved
@@ -35,14 +35,9 @@
 PyYAML = "^6.0"
 requests = "^2.27.1"
 scikit-image = "^0.19.2"
-<<<<<<< HEAD
-scipy = "^1.8.0"
-svglib = "^1.2.1"
-=======
 scipy = "^1.8.1"
 svglib = "^1.3.0"
 tables = "^3.7.0"
->>>>>>> c1f9a3c7
 torch = "^1.11.0"
 watchdog = "^2.1.8"
 "xbrz.py" = "^1.0.2"
