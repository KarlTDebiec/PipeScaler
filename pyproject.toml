--- conflicted
+++ resolved
@@ -79,12 +79,8 @@
 isort = "^5.12.0"
 mypy = "^1.3.0"
 pandas-stubs = "^2.0.1.230501"
-<<<<<<< HEAD
-prospector = "^1.9.0"
+prospector = "^1.10.0"
 pylint-flask = {git = "https://github.com/jschaf/pylint-flask"}
-=======
-prospector = "^1.10.0"
->>>>>>> c3332302
 pytest = "^7.3.1"
 pytest-cov = "^4.0.0"
 pytest-xdist = "^3.3.0"
