--- conflicted
+++ resolved
@@ -1,10 +1,4 @@
 [submodule "pipescaler/common"]
-<<<<<<< HEAD
-    path = pipescaler/common
-    url = https://github.com/KarlTDebiec/common.git
-    branch = pipescaler/master
-=======
     path    = pipescaler/common
     url     = https://github.com/KarlTDebiec/common.git
-    branch  = pipescaler/master
->>>>>>> 6ba711ba
+    branch  = pipescaler/master