--- conflicted
+++ resolved
@@ -6,11 +6,7 @@
 
 conda deactivate
 conda remove -y --name pipescaler --all
-<<<<<<< HEAD
 conda create -y --name pipescaler python=3.11
-=======
-conda create -y --name pipescaler python=3.10
->>>>>>> 646a6957
 conda activate pipescaler
 
 conda install -y \
@@ -36,10 +32,7 @@
     setuptools \
     svglib \
     types-Pillow
-<<<<<<< HEAD
-=======
 
->>>>>>> 646a6957
 pip install \
     xbrz.py@git+https://github.com/ioistired/xbrz.py
 
